"""Main CLI app."""

from __future__ import annotations

import csv
import glob
import json
import logging
import os
import platform as _platform
import posixpath
import shutil
import subprocess
import sys
import time
import uuid
from copy import deepcopy
from datetime import datetime
from pathlib import PurePosixPath

import dotenv
import git
import typer
from git.exc import InvalidGitRepositoryError
from typing_extensions import Annotated, Optional

import calkit
import calkit.matlab
import calkit.pipeline
from calkit.cli import print_sep, raise_error, run_cmd, warn
from calkit.cli.check import (
    check_app,
    check_conda_env,
    check_docker_env,
    check_environment,
    check_matlab_env,
    check_venv,
)
from calkit.cli.cloud import cloud_app
from calkit.cli.config import config_app
from calkit.cli.describe import describe_app
from calkit.cli.import_ import import_app
from calkit.cli.list import list_app
from calkit.cli.new import new_app
from calkit.cli.notebooks import notebooks_app
from calkit.cli.office import office_app
from calkit.cli.overleaf import overleaf_app
from calkit.cli.slurm import slurm_app
from calkit.cli.update import update_app
from calkit.environments import get_env_lock_fpath
from calkit.models import Procedure

app = typer.Typer(
    invoke_without_command=True,
    no_args_is_help=True,
    context_settings=dict(help_option_names=["-h", "--help"]),
    pretty_exceptions_show_locals=False,
)
app.add_typer(config_app, name="config", help="Configure Calkit.")
app.add_typer(new_app, name="new", help="Create a new Calkit object.")
app.add_typer(
    new_app,
    name="create",
    help="Create a new Calkit object (alias for 'new').",
)
app.add_typer(notebooks_app, name="nb", help="Work with Jupyter notebooks.")
app.add_typer(list_app, name="list", help="List Calkit objects.")
app.add_typer(describe_app, name="describe", help="Describe things.")
app.add_typer(import_app, name="import", help="Import objects.")
app.add_typer(office_app, name="office", help="Work with Microsoft Office.")
app.add_typer(update_app, name="update", help="Update objects.")
app.add_typer(check_app, name="check", help="Check things.")
app.add_typer(overleaf_app, name="overleaf", help="Interact with Overleaf.")
app.add_typer(cloud_app, name="cloud", help="Interact with a Calkit Cloud.")
app.add_typer(slurm_app, name="slurm", help="Work with SLURM.")

# Constants for version control auto-ignore
AUTO_IGNORE_SUFFIXES = [
    ".DS_Store",
    ".env",
    ".pyc",
    ".synctex.gz",
    ".ipynb_checkpoints",
]
AUTO_IGNORE_PATHS = [os.path.join(".dvc", "config.local")]
AUTO_IGNORE_PREFIXES = [
    ".venv",
    "__pycache__",
    ".ipynb_checkpoints",
    ".calkit/overleaf/",
]
# Constants for version control auto-add to DVC
DVC_EXTENSIONS = [
    ".png",
    ".jpeg",
    ".jpg",
    ".gif",
    ".h5",
    ".parquet",
    ".pickle",
    ".mp4",
    ".avi",
    ".webm",
    ".pdf",
    ".xlsx",
    ".docx",
    ".xls",
    ".doc",
    ".nc",
    ".nc4",
    ".zarr",
]
DVC_SIZE_THRESH_BYTES = 1_000_000


def _to_shell_cmd(cmd: list[str]) -> str:
    """Join a command to be compatible with running at the shell.

    This is similar to ``shlex.join`` but works with Git Bash on Windows.
    """
    quoted_cmd = []
    for part in cmd:
        # Find quotes within quotes and escape them
        if " " in part or '"' in part[1:-1] or "'" in part[1:-1]:
            part = part.replace('"', r"\"")
            quoted_cmd.append(f'"{part}"')
        else:
            quoted_cmd.append(part)
    return " ".join(quoted_cmd)


@app.callback()
def main(
    version: Annotated[
        bool,
        typer.Option("--version", help="Show version and exit."),
    ] = False,
):
    if version:
        typer.echo(f"Calkit {calkit.__version__}")
        raise typer.Exit()


@app.command(name="init")
def init(
    force: Annotated[
        bool,
        typer.Option(
            "--force",
            "-f",
            help="Force reinitializing DVC if already initialized.",
        ),
    ] = False,
):
    """Initialize the current working directory."""
    subprocess.run(["git", "init"])
    dvc_cmd = [sys.executable, "-m", "dvc", "init"]
    if force:
        dvc_cmd.append("-f")
    subprocess.run(dvc_cmd)
    # Ensure autostage is enabled for DVC
    subprocess.call(
        [sys.executable, "-m", "dvc", "config", "core.autostage", "true"]
    )
    # Commit the newly created .dvc directory
    repo = git.Repo()
    repo.git.add(".dvc")
    repo.git.commit("-m", "Initialize DVC")
    # TODO: Initialize `calkit.yaml`
    # TODO: Initialize `dvc.yaml`
    # TODO: Add a sane .gitignore file
    # TODO: Add a sane LICENSE file?


@app.command(name="clone")
def clone(
    url: Annotated[str, typer.Argument(help="Repo URL.")],
    location: Annotated[
        str | None,
        typer.Argument(
            help="Location to clone to (default will be ./{repo_name})"
        ),
    ] = None,
    ssh: Annotated[
        bool, typer.Option("--ssh", help="Use SSH with Git.")
    ] = False,
    no_config_remote: Annotated[
        bool,
        typer.Option(
            "--no-config-remote",
            help="Do not automatically configure Calkit DVC remote.",
        ),
    ] = False,
    no_dvc_pull: Annotated[
        bool, typer.Option("--no-dvc-pull", help="Do not pull DVC objects.")
    ] = False,
    non_recursive: Annotated[
        bool,
        typer.Option(
            "--no-recursive", help="Do not recursively clone submodules."
        ),
    ] = False,
):
    """Clone a Git repo and by default configure and pull from the DVC
    remote.
    """
    # If the URL looks like just a project owner and name, fetch its repo URL
    # first
    if not url.startswith("https://") and not url.startswith("git@"):
        url_split = url.split("/")
        if len(url_split) != 2:
            raise_error(
                "Calkit projects must be specified like "
                "{owner_name}/{project_name}"
            )
        owner_name, project_name = url_split
        typer.echo("Fetching Git repo URL from the Calkit Cloud")
        try:
            project = calkit.cloud.get(
                f"/projects/{owner_name}/{project_name}"
            )
        except Exception as e:
            raise_error(f"Failed to fetch project information: {e}")
        url = project["git_repo_url"]
        if not url.endswith(".git"):
            url += ".git"
        if ssh:
            typer.echo("Converting URL to use with SSH")
            url = url.replace("https://github.com/", "git@github.com:")
    # Git clone
    cmd = ["git", "clone", url]
    if not non_recursive:
        cmd.append("--recursive")
    if location is not None:
        cmd.append(location)
    try:
        subprocess.check_call(cmd)
    except subprocess.CalledProcessError:
        raise_error("Failed to clone with Git")
    if location is None:
        location = url.split("/")[-1].removesuffix(".git")
    typer.echo(f"Moving into repo dir: {location}")
    os.chdir(location)
    # Setup auth for any Calkit remotes
    if not no_config_remote:
        remotes = calkit.dvc.get_remotes()
        for name, url in remotes.items():
            if name == "calkit" or name.startswith("calkit:"):
                typer.echo(f"Setting up authentication for DVC remote: {name}")
                calkit.dvc.set_remote_auth(remote_name=name)
    # DVC pull
    if not no_dvc_pull:
        try:
            subprocess.check_call([sys.executable, "-m", "dvc", "pull"])
        except subprocess.CalledProcessError:
            raise_error("Failed to pull from DVC remote(s)")


@app.command(name="status")
def get_status():
    """Get a unified Git and DVC status."""
    print_sep("Project")
    # Print latest status
    status = calkit.get_latest_project_status()
    if status is not None:
        ts = status.timestamp.strftime("%Y-%m-%d %H:%M:%S")
        colors = {
            "in-progress": "blue",
            "on-hold": "yellow",
            "completed": "green",
        }
        status_txt = typer.style(status.status, fg=colors.get(status.status))
        typer.echo(f"Current status: {status_txt} (updated {ts} UTC)")
    else:
        typer.echo(
            'Project status not set. Use "calkit new status" to update.'
        )
    typer.echo()
    print_sep("Code (Git)")
    run_cmd(["git", "status"])
    typer.echo()
    print_sep("Data (DVC)")
    run_cmd([sys.executable, "-m", "dvc", "data", "status"])
    typer.echo()
    print_sep("Pipeline (DVC)")
    run_cmd([sys.executable, "-m", "dvc", "status"])


@app.command(name="diff")
def diff(
    staged: Annotated[
        bool,
        typer.Option(
            "--staged", help="Show a diff from files staged with Git."
        ),
    ] = False,
):
    """Get a unified Git and DVC diff."""
    print_sep("Code (Git)")
    git_cmd = ["git", "diff"]
    if staged:
        git_cmd.append("--staged")
    run_cmd(git_cmd)
    print_sep("Pipeline (DVC)")
    run_cmd([sys.executable, "-m", "dvc", "diff"])


@app.command(name="add")
def add(
    paths: list[str],
    commit_message: Annotated[
        str | None,
        typer.Option(
            "-m",
            "--commit-message",
            help="Automatically commit and use this as a message.",
        ),
    ] = None,
    auto_commit_message: Annotated[
        bool,
        typer.Option(
            "--auto-message",
            "-M",
            help="Commit with an automatically-generated message.",
        ),
    ] = False,
    disable_auto_ignore: Annotated[
        bool, typer.Option("--no-auto-ignore", help="Disable auto-ignore.")
    ] = False,
    push_commit: Annotated[
        bool, typer.Option("--push", help="Push after committing.")
    ] = False,
    to: Annotated[
        str | None,
        typer.Option(
            "--to", "-t", help="System with which to add (git or dvc)."
        ),
    ] = None,
):
    """Add paths to the repo.

    Code will be added to Git and data will be added to DVC.

    Note: This will enable the 'autostage' feature of DVC, automatically
    adding any .dvc files to Git when adding to DVC.
    """
    import dvc.repo
    from dvc.exceptions import NotDvcRepoError

    if auto_commit_message:
        if commit_message is not None:
            raise_error(
                "Commit message should not be provided if using "
                "automatic message"
            )
        if "." in paths:
            raise_error("Cannot auto-generate commit message for '.'")
        if len(paths) > 1:
            raise_error(
                "Cannot auto-generate commit message for more than one path"
            )
    if to is not None and to not in ["git", "dvc"]:
        raise_error(f"Invalid option for 'to': {to}")
    try:
        repo = git.Repo()
    except InvalidGitRepositoryError:
        # Prompt user if they want to run git init here
        warn("Current directory is not a Git repo")
        auto_init = typer.confirm(
            "Do you want to initialize the current directory with Git?",
            default=False,
        )
        if auto_init:
            subprocess.check_call(["git", "init"])
        else:
            raise_error("Not currently in a Git repo; run `calkit init` first")
        repo = git.Repo()
    try:
        dvc_repo = dvc.repo.Repo()
    except NotDvcRepoError:
        warn("DVC not initialized yet; initializing")
        dvc_repo = dvc.repo.Repo.init()
    # Ensure autostage is enabled for DVC
    subprocess.call(
        [sys.executable, "-m", "dvc", "config", "core.autostage", "true"]
    )
    subprocess.call(["git", "add", ".dvc/config"])
    dvc_paths = calkit.dvc.list_paths()
    untracked_git_files = repo.untracked_files
    if auto_commit_message:
        # See if this path is in the repo already
        if paths[0] in dvc_paths or repo.git.ls_files(paths[0]):
            commit_message = f"Update {paths[0]}"
        else:
            commit_message = f"Add {paths[0]}"
    if to is not None:
        if to == "git":
            subprocess.call(["git", "add"] + paths)
        elif to == "dvc":
            subprocess.call([sys.executable, "-m", "dvc", "add"] + paths)
        else:
            raise_error(f"Invalid option for 'to': {to}")
    else:
        if "." in paths:
            paths.remove(".")
            dvc_status = dvc_repo.data_status()
            for dvc_uncommitted in dvc_status["uncommitted"].get(
                "modified", []
            ):
                if os.path.exists(dvc_uncommitted):
                    typer.echo(f"Adding {dvc_uncommitted} to DVC")
                    dvc_repo.commit(dvc_uncommitted, force=True)
                else:
                    warn(
                        f"DVC uncommitted '{dvc_uncommitted}' does not exist; "
                        "skipping"
                    )
            if not disable_auto_ignore:
                for untracked_file in untracked_git_files:
                    if (
                        any(
                            [
                                untracked_file.endswith(suffix)
                                for suffix in AUTO_IGNORE_SUFFIXES
                            ]
                        )
                        or any(
                            [
                                untracked_file.startswith(prefix)
                                for prefix in AUTO_IGNORE_PREFIXES
                            ]
                        )
                        or untracked_file in AUTO_IGNORE_PATHS
                    ):
                        typer.echo(f"Automatically ignoring {untracked_file}")
                        with open(".gitignore", "a") as f:
                            f.write("\n" + untracked_file + "\n")
                        if ".gitignore" not in paths:
                            paths.append(".gitignore")
            # TODO: Figure out if we should group large folders for dvc
            # Now add untracked files automatically
            for untracked_file in repo.untracked_files:
                paths.append(untracked_file)
            # Now add changed files
            for changed_file in [
                d.a_path for d in repo.index.diff(None) if d.a_path is not None
            ]:
                paths.append(changed_file)
        for path in paths:
            # Detect if this file should be tracked with Git or DVC
            # First see if it's in Git
            if repo.git.ls_files(path):
                typer.echo(
                    f"Adding {path} to Git since it's already in the repo"
                )
                subprocess.call(["git", "add", path])
            elif path in dvc_paths:
                typer.echo(
                    f"Adding {path} to DVC since it's already tracked with DVC"
                )
                subprocess.call([sys.executable, "-m", "dvc", "add", path])
            elif os.path.splitext(path)[-1] in DVC_EXTENSIONS:
                typer.echo(f"Adding {path} to DVC per its extension")
                subprocess.call([sys.executable, "-m", "dvc", "add", path])
            elif calkit.get_size(path) > DVC_SIZE_THRESH_BYTES:
                typer.echo(
                    f"Adding {path} to DVC since it's greater than 1 MB"
                )
                subprocess.call([sys.executable, "-m", "dvc", "add", path])
            else:
                typer.echo(f"Adding {path} to Git")
                subprocess.call(["git", "add", path])
    if commit_message is not None:
        subprocess.call(["git", "commit", "-m", commit_message])
    if push_commit:
        push()


@app.command(name="commit")
def commit(
    all: Annotated[
        Optional[bool],
        typer.Option(
            "--all", "-a", help="Automatically stage all changed files."
        ),
    ] = False,
    message: Annotated[
        Optional[str], typer.Option("--message", "-m", help="Commit message.")
    ] = None,
    push_commit: Annotated[
        bool,
        typer.Option(
            "--push", help="Push to both Git and DVC after committing."
        ),
    ] = False,
):
    """Commit a change to the repo."""
    if message is None:
        typer.echo("Please provide a message describing the changes.")
        typer.echo("Example: Update y-label in scripts/plot-data.py")
        message = typer.prompt("Message")
    cmd = ["git", "commit"]
    if all:
        cmd.append("-a")
    if message:
        cmd += ["-m", message]
    subprocess.call(cmd)
    if push_commit:
        push()


@app.command(name="save")
def save(
    paths: Annotated[
        Optional[list[str]],
        typer.Argument(
            help=(
                "Paths to add and commit. If not provided, will default to "
                "any changed files that have been added previously."
            ),
        ),
    ] = None,
    save_all: Annotated[
        Optional[bool],
        typer.Option(
            "--all",
            "-a",
            help=("Save all, automatically handling staging and ignoring."),
        ),
    ] = False,
    message: Annotated[
        Optional[str], typer.Option("--message", "-m", help="Commit message.")
    ] = None,
    auto_commit_message: Annotated[
        bool,
        typer.Option(
            "--auto-message",
            "-M",
            help="Commit with an automatically-generated message.",
        ),
    ] = False,
    to: Annotated[
        str | None,
        typer.Option(
            "--to", "-t", help="System with which to add (git or dvc)."
        ),
    ] = None,
    no_push: Annotated[
        bool,
        typer.Option(
            "--no-push", help="Do not push to Git and DVC after committing."
        ),
    ] = False,
    git_push_args: Annotated[
        list[str],
        typer.Option(
            "--git-push",
            help="Additional Git args to pass when pushing.",
        ),
    ] = [],
    dvc_push_args: Annotated[
        list[str],
        typer.Option(
            "--dvc-push",
            help="Additional DVC args to pass when pushing.",
        ),
    ] = [],
    no_recursive: Annotated[
        bool, typer.Option("--no-recursive", help="Do not push to submodules.")
    ] = False,
    sync_overleaf: Annotated[
        bool,
        typer.Option(
            "--overleaf", "-O", help="Sync with Overleaf after saving."
        ),
    ] = False,
    verbose: Annotated[
        bool, typer.Option("--verbose", "-v", help="Print verbose output.")
    ] = False,
):
    """Save paths by committing and pushing.

    This is essentially git/dvc add, commit, and push in one step.
    """
    if not paths and not save_all:
        raise_error("Paths must be provided if not using --all")
    if paths is not None:
        add(paths, to=to)
    elif save_all:
        add(paths=["."])
    if auto_commit_message and message is None:
        staged_files = calkit.git.get_staged_files_with_status()
        if verbose:
            typer.echo(
                f"Generating commit message for staged files: {staged_files}"
            )
        if not staged_files:
            typer.echo("No changes to commit; exiting")
            raise typer.Exit(0)
        if len(staged_files) != 1:
            raise_error(
                "Automatic commit messages can only be generated when "
                f"changing one file (changed: {staged_files})"
            )
        dvc_paths = calkit.dvc.list_paths()
        # See if this path is in the repo already
        staged_file = staged_files[0]["path"]
        status = staged_files[0]["status"]
        if staged_file in dvc_paths or status == "M":
            message = f"Update {staged_file}"
        else:
            message = f"Add {staged_file}"
    if message is None:
        typer.echo("No message provided; entering interactive mode")
        typer.echo("Creating a commit including the following paths:")
        for path in calkit.git.get_staged_files():
            typer.echo(f"- {path}")
        typer.echo("Please provide a message describing the changes.")
        typer.echo("Example: Add new data to data/raw")
        message = typer.prompt("Message")
    # Figure out if we have any DVC files in this commit, and if not, we can
    # skip pushing to DVC
    staged_files = calkit.git.get_staged_files()
    if not staged_files:
        typer.echo("No changes to commit; exiting")
        raise typer.Exit(0)
    any_dvc = any(
        [path == "dvc.lock" or path.endswith(".dvc") for path in staged_files]
    )
    commit(all=True if paths is None else False, message=message)
    if not no_push:
        if verbose and not any_dvc:
            typer.echo("Not pushing to DVC since no DVC files were staged")
        push(
            no_dvc=not any_dvc,
            git_args=git_push_args,
            dvc_args=dvc_push_args,
            no_recursive=no_recursive,
        )
    if sync_overleaf:
        from calkit.cli.overleaf import sync as overleaf_sync

        overleaf_sync(verbose=verbose, no_push=no_push)


@app.command(name="pull")
def pull(
    no_check_auth: Annotated[bool, typer.Option("--no-check-auth")] = False,
    git_args: Annotated[
        list[str],
        typer.Option("--git-arg", help="Additional Git args."),
    ] = [],
    dvc_args: Annotated[
        list[str],
        typer.Option("--dvc-arg", help="Additional DVC args."),
    ] = [],
    force: Annotated[
        bool,
        typer.Option(
            "--force",
            "-f",
            help="Force pull, potentially overwriting local changes.",
        ),
    ] = False,
    no_recursive: Annotated[
        bool,
        typer.Option(
            "--no-recursive", help="Do not recursively pull from submodules."
        ),
    ] = False,
):
    """Pull with both Git and DVC."""
    typer.echo("Git pulling")
    if force:
        if "-f" not in git_args and "--force" not in git_args:
            git_args.append("-f")
        if "-f" not in dvc_args and "--force" not in dvc_args:
            dvc_args.append("-f")
    try:
        git_cmd = ["git", "pull"]
        if not no_recursive and "--recurse-submodules" not in git_args:
            git_cmd.append("--recurse-submodules")
        subprocess.check_call(git_cmd + git_args)
    except subprocess.CalledProcessError:
        raise_error("Git pull failed")
    typer.echo("DVC pulling")
    if not no_check_auth:
        # Check that our dvc remotes all have our DVC token set for them
        remotes = calkit.dvc.get_remotes()
        for name, url in remotes.items():
            if name == "calkit" or name.startswith("calkit:"):
                typer.echo(f"Checking authentication for DVC remote: {name}")
                calkit.dvc.set_remote_auth(remote_name=name)
    try:
        subprocess.check_call([sys.executable, "-m", "dvc", "pull"] + dvc_args)
    except subprocess.CalledProcessError:
        raise_error("DVC pull failed")


@app.command(name="push")
def push(
    no_check_auth: Annotated[bool, typer.Option("--no-check-auth")] = False,
    no_dvc: Annotated[bool, typer.Option("--no-dvc")] = False,
    git_args: Annotated[
        list[str],
        typer.Option("--git-arg", help="Additional Git args."),
    ] = [],
    dvc_args: Annotated[
        list[str],
        typer.Option("--dvc-arg", help="Additional DVC args."),
    ] = [],
    no_recursive: Annotated[
        bool, typer.Option("--no-recursive", help="Do not push to submodules.")
    ] = False,
):
    """Push with both Git and DVC."""
    typer.echo("Pushing to Git remote")
    try:
        git_cmd = ["git", "push"]
        if not no_recursive and "--recurse-submodules" not in git_args:
            git_cmd.append("--recurse-submodules=on-demand")
        subprocess.check_call(git_cmd + git_args)
    except subprocess.CalledProcessError:
        raise_error("Git push failed")
    if not no_dvc:
        typer.echo("Pushing to DVC remote")
        if not no_check_auth:
            # Check that our dvc remotes all have our DVC token set for them
            remotes = calkit.dvc.get_remotes()
            for name, url in remotes.items():
                if name == "calkit" or name.startswith("calkit:"):
                    typer.echo(
                        f"Checking authentication for DVC remote: {name}"
                    )
                    calkit.dvc.set_remote_auth(remote_name=name)
        try:
            subprocess.check_call(
                [sys.executable, "-m", "dvc", "push"] + dvc_args
            )
        except subprocess.CalledProcessError:
            raise_error("DVC push failed")


@app.command(name="sync")
def sync(
    no_check_auth: Annotated[bool, typer.Option("--no-check-auth")] = False,
):
    """Sync the project repo by pulling and then pushing."""
    # TODO: Walk users through merge conflicts if they arise
    pull(no_check_auth=no_check_auth)
    push(no_check_auth=no_check_auth)


@app.command(name="ignore")
def ignore(
    path: Annotated[str, typer.Argument(help="Path to ignore.")],
    no_commit: Annotated[
        bool,
        typer.Option(
            "--no-commit", help="Do not commit changes to .gitignore."
        ),
    ] = False,
):
    """Ignore a file, i.e., keep it out of version control."""
    repo = git.Repo()
    # Ensure path makes it into .gitignore as a POSIX path
    path = PurePosixPath(path).as_posix()
    if repo.ignored(path):
        typer.echo(f"{path} is already ignored")
        return
    typer.echo(f"Adding '{path}' to .gitignore")
    txt = "\n" + path + "\n"
    with open(".gitignore", "a") as f:
        f.write(txt)
    if not no_commit:
        repo = git.Repo()
        repo.git.reset()
        repo.git.add(".gitignore")
        if calkit.git.get_staged_files():
            repo.git.commit(["-m", f"Ignore {path}"])


@app.command(name="local-server")
def run_local_server():
    """Run the local server to interact over HTTP."""
    import uvicorn

    uvicorn.run(
        "calkit.server:app",
        port=8866,
        host="localhost",
        reload=True,
        reload_dirs=[os.path.dirname(os.path.dirname(__file__))],
    )


def _stage_run_info_from_log_content(log_content: str) -> dict:
    def add_stage_info(stage_name: str, key: str, value: str | datetime):
        if isinstance(value, datetime):
            # Convert datetime to ISO format for consistency
            value = value.isoformat()
        if stage_name not in res:
            res[stage_name] = {}
        res[stage_name][key] = value

    res = {}
    errored_timestamp = None
    lines = log_content.splitlines()
    current_stage_name = None
    current_stage_status = None
    for line in lines:
        # Log lines should be able to be split into timestamp, type, message
        ls = line.split(" -", maxsplit=2)
        if len(ls) < 2:
            continue
        timestamp, log_type, message = (
            ls[0].strip(),
            ls[1].strip(),
            ls[2].strip() if len(ls) > 2 else "",
        )
        try:
            timestamp = datetime.fromisoformat(timestamp)
        except ValueError:
            # If the timestamp is not in ISO format, skip this line
            continue
        # If we hit an error, the logs should print a traceback and end
        if log_type == "ERROR":
            errored_timestamp = timestamp
            break
        if message.startswith("Running stage "):
            if (
                current_stage_name is not None
                and current_stage_status == "running"
            ):
                # If we were already running a stage, add its end time
                add_stage_info(current_stage_name, "end_time", timestamp)
                add_stage_info(current_stage_name, "status", "completed")
            # This is a stage run
            current_stage_name = (
                message.removeprefix("Running stage ")
                .replace("'", "")
                .replace(":", "")
            )
            current_stage_status = "running"
            add_stage_info(current_stage_name, "start_time", timestamp)
        elif message.startswith("Stage ") and "skipping" in message:
            if (
                current_stage_name is not None
                and current_stage_status == "running"
            ):
                # If we were already running a stage, add its end time
                add_stage_info(current_stage_name, "end_time", timestamp)
                add_stage_info(current_stage_name, "status", "completed")
            current_stage_name = message.removeprefix("Stage '").split("'")[0]
            current_stage_status = "skipped"
            add_stage_info(current_stage_name, "start_time", timestamp)
            add_stage_info(current_stage_name, "end_time", timestamp)
            add_stage_info(current_stage_name, "status", current_stage_status)
    if errored_timestamp is not None:
        # Figure out which stage failed
        for line in lines[-1::-1]:
            if line.startswith(
                "dvc.exceptions.ReproductionError: failed to reproduce "
            ):
                stage_name = (
                    line.strip()
                    .removeprefix(
                        "dvc.exceptions.ReproductionError: failed to reproduce "
                    )
                    .replace("'", "")
                )
                add_stage_info(stage_name, "end_time", errored_timestamp)
                add_stage_info(stage_name, "status", "failed")
                break
    return res


@app.command(name="run")
def run(
    targets: Optional[list[str]] = typer.Argument(
        default=None, help="Stages to run."
    ),
    quiet: Annotated[
        bool, typer.Option("-q", "--quiet", help="Be quiet.")
    ] = False,
    verbose: Annotated[
        bool, typer.Option("-v", "--verbose", help="Print verbose output.")
    ] = False,
    force: Annotated[
        bool,
        typer.Option(
            "-f",
            "--force",
            help="Run even if stages or inputs have not changed.",
        ),
    ] = False,
    interactive: Annotated[
        bool,
        typer.Option(
            "-i",
            "--interactive",
            help="Ask for confirmation before running each stage.",
        ),
    ] = False,
    single_item: Annotated[
        bool,
        typer.Option(
            "-s",
            "--single-item",
            help="Run only a single stage without any dependents.",
        ),
    ] = False,
    pipeline: Annotated[
        Optional[str], typer.Option("-p", "--pipeline")
    ] = None,
    all_pipelines: Annotated[
        bool,
        typer.Option(
            "-P", "--all-pipelines", help="Run all pipelines in the repo."
        ),
    ] = False,
    recursive: Annotated[
        bool,
        typer.Option(
            "-R", "--recursive", help="Run pipelines in subdirectories."
        ),
    ] = False,
    downstream: Annotated[
        Optional[list[str]],
        typer.Option(
            "--downstream",
            help="Start from the specified stage and run all downstream.",
        ),
    ] = None,
    force_downstream: Annotated[
        bool,
        typer.Option(
            "--force-downstream",
            help=(
                "Force downstream stages to run even if "
                "they are still up-to-date."
            ),
        ),
    ] = False,
    pull: Annotated[
        bool,
        typer.Option("--pull", help="Try automatically pulling missing data."),
    ] = False,
    allow_missing: Annotated[
        bool,
        typer.Option("--allow-missing", help="Skip stages with missing data."),
    ] = False,
    dry: Annotated[
        bool,
        typer.Option("--dry", help="Only print commands that would execute."),
    ] = False,
    keep_going: Annotated[
        bool,
        typer.Option(
            "--keep-going",
            "-k",
            help=(
                "Continue executing, skipping stages with failed "
                "inputs from other stages."
            ),
        ),
    ] = False,
    ignore_errors: Annotated[
        bool,
        typer.Option("--ignore-errors", help="Ignore errors from stages."),
    ] = False,
    glob: Annotated[
        bool,
        typer.Option("--glob", help="Match stages with glob-style patterns."),
    ] = False,
    no_commit: Annotated[
        bool, typer.Option("--no-commit", help="Do not save to the run cache.")
    ] = False,
    no_run_cache: Annotated[
        bool, typer.Option("--no-run-cache", help="Ignore the run cache.")
    ] = False,
    save_log: Annotated[
        bool,
        typer.Option("--log", "-l", help="Log the run."),
    ] = False,
    save_after_run: Annotated[
        bool,
        typer.Option("--save", "-S", help="Save the project after running."),
    ] = False,
    save_message: Annotated[
        str | None,
        typer.Option(
            "--save-message", "-m", help="Commit message for saving."
        ),
    ] = None,
    target_inputs: Annotated[
        list[str],
        typer.Option(
            "--input",
            "--dep",
            help="Run stages that depend on given input dependency path.",
        ),
    ] = [],
    target_outputs: Annotated[
        list[str],
        typer.Option(
            "--output",
            "--out",
            help="Run stages that produce the given output path.",
        ),
    ] = [],
):
    """Check dependencies and run the pipeline."""
    import dvc.log
    import dvc.repo
    import dvc.repo.reproduce
    import dvc.ui
    from dvc.cli import main as dvc_cli_main

    if (target_inputs or target_outputs) and targets:
        raise_error("Cannot specify both targets and inputs")
    os.environ["CALKIT_PIPELINE_RUNNING"] = "1"
    dotenv.load_dotenv(dotenv_path=".env", verbose=verbose)
    ck_info = calkit.load_calkit_info()
    # Set env vars
    calkit.set_env_vars(ck_info=ck_info)
    if not quiet:
        typer.echo("Getting system information")
    system_info = calkit.get_system_info()
    if save_log:
        # Save the system to .calkit/systems
        if verbose:
            typer.echo("Saving system information:")
            typer.echo(system_info)
        sysinfo_fpath = os.path.join(
            ".calkit", "systems", system_info["id"] + ".json"
        )
        os.makedirs(os.path.dirname(sysinfo_fpath), exist_ok=True)
        with open(sysinfo_fpath, "w") as f:
            json.dump(system_info, f, indent=2)
    # Load Calkit project info
    ck_info = calkit.load_calkit_info()
    # First check any system-level dependencies exist
    if not quiet:
        typer.echo("Checking system-level dependencies")
    try:
        calkit.check_system_deps(
            system_info=system_info, ck_info=ck_info, stages=targets
        )
    except Exception as e:
        os.environ.pop("CALKIT_PIPELINE_RUNNING", None)
        raise_error(str(e))
    # Compile the pipeline
<<<<<<< HEAD
=======
    dvc_stages = None
>>>>>>> 178a4fc2
    if ck_info.get("pipeline", {}):
        if not quiet:
            typer.echo("Compiling DVC pipeline")
        try:
            dvc_stages = calkit.pipeline.to_dvc(ck_info=ck_info, write=True)
        except Exception as e:
            os.environ.pop("CALKIT_PIPELINE_RUNNING", None)
            raise_error(f"Pipeline compilation failed: {e}")
    # Convert deps into target stage names
    # TODO: This could probably be merged back upstream into DVC
    if dvc_stages is None:
        if os.path.exists("dvc.yaml"):
            with open("dvc.yaml") as f:
                dvc_stages = calkit.ryaml.load(f).get("stages", {})
        else:
            dvc_stages = {}
    if target_inputs or target_outputs:
        targets = []
        input_abs_paths = [os.path.abspath(dep) for dep in target_inputs]
        output_abs_paths = [os.path.abspath(out) for out in target_outputs]
        for dvc_stage_name, dvc_stage in dvc_stages.items():
            stage_deps = dvc_stage.get("deps", [])
            for stage_dep in stage_deps:
                # Check absolute path equality
                abs_stage_dep = os.path.abspath(stage_dep)
                if abs_stage_dep in input_abs_paths:
                    if dvc_stage_name not in targets:
                        typer.echo(
                            f"Detected stage target {dvc_stage_name} "
                            f"from input {stage_dep}"
                        )
                        targets.append(dvc_stage_name)
            stage_outs = dvc_stage.get("outs", [])
            for stage_out in stage_outs:
                if isinstance(stage_out, str):
                    abs_stage_out = os.path.abspath(stage_out)
                elif isinstance(stage_out, dict):
                    abs_stage_out = os.path.abspath(list(stage_out.keys())[0])
                else:
                    raise_error(f"Malformed output in stage: {dvc_stage_name}")
                if abs_stage_out in output_abs_paths:
                    if dvc_stage_name not in targets:
                        typer.echo(
                            f"Detected stage target {dvc_stage_name} "
                            f"from output {stage_out}"
                        )
                        targets.append(dvc_stage_name)
        if not targets:
            raise_error("No stages found to run")
    if save_log:
        # Get status of Git repo before running
        repo = git.Repo()
        git_rev = repo.head.commit.hexsha
        try:
            git_branch = repo.active_branch.name
        except TypeError:
            # If no branch is checked out, we are in a detached HEAD state
            git_branch = None
        git_changed_files_before = calkit.git.get_changed_files(repo=repo)
        git_staged_files_before = calkit.git.get_staged_files(repo=repo)
        git_untracked_files_before = calkit.git.get_untracked_files(repo=repo)
        # Get status of DVC repo before running
        dvc_repo = dvc.repo.Repo()
        dvc_status_before = dvc_repo.status()
        dvc_data_status_before = dvc_repo.data_status()
        dvc_data_status_before.pop("git", None)  # Remove git status
    if targets is None:
        targets = []
    args = deepcopy(targets)
    # Extract any boolean args
    for name in [
        "quiet",
        "verbose",
        "force",
        "interactive",
        "single-item",
        "all-pipelines",
        "recursive",
        "pull",
        "allow-missing",
        "dry",
        "keep-going",
        "force-downstream",
        "glob",
        "no-commit",
        "no-run-cache",
    ]:
        if locals()[name.replace("-", "_")]:
            args.append("--" + name)
    if pipeline is not None:
        args += ["--pipeline", pipeline]
    if downstream is not None:
        args += downstream
    start_time_no_tz = calkit.utcnow(remove_tz=True)
    start_time = calkit.utcnow(remove_tz=False)
    run_id = uuid.uuid4().hex
    if save_log:
        log_fpath = os.path.join(
            ".calkit",
            "logs",
            start_time_no_tz.isoformat(timespec="seconds").replace(":", "-")
            + "-"
            + run_id
            + ".log",
        )
        if verbose:
            typer.echo(f"Starting run ID: {run_id}")
            typer.echo(f"Saving logs to {log_fpath}")
        os.makedirs(os.path.dirname(log_fpath), exist_ok=True)
        # Create a file handler for dvc.stage.run logger
        file_handler = logging.FileHandler(log_fpath, mode="w")
        file_handler.setLevel(logging.DEBUG)
        formatter = logging.Formatter(
            "%(asctime)s - %(levelname)s - %(message)s"
        )
        formatter.converter = time.gmtime  # Use UTC time for asctime
        file_handler.setFormatter(formatter)
        dvc.log.logger.addHandler(file_handler)
    # Remove newline logging in dvc.repo.reproduce
    dvc.repo.reproduce.logger.setLevel(logging.ERROR)
    # Disable other misc DVC output
    dvc.ui.ui.write = lambda *args, **kwargs: None
    res = dvc_cli_main(["repro"] + args)
    failed = res != 0
    if save_log:
        # Get Git status after running
        git_changed_files_after = calkit.git.get_changed_files(repo=repo)
        git_staged_files_after = calkit.git.get_staged_files(repo=repo)
        git_untracked_files_after = calkit.git.get_untracked_files(repo=repo)
        # Get DVC status after running
        dvc_status_after = dvc_repo.status()
        dvc_data_status_after = dvc_repo.data_status()
        dvc_data_status_after.pop("git", None)  # Remove git status
        # Parse log to get timing
        with open(log_fpath, "r") as f:
            log_content = f.read()
            stage_run_info = _stage_run_info_from_log_content(log_content)
        # Save run information to a file
        if verbose:
            typer.echo("Saving run info")
        run_info = {
            "id": run_id,
            "system_id": system_info["id"],
            "start_time": start_time.isoformat(),
            "end_time": calkit.utcnow(remove_tz=False).isoformat(),
            "targets": targets,
            "force": force,
            "dvc_args": args,
            "status": "failed" if failed else "completed",
            "stages": stage_run_info,
            "git_rev": git_rev,
            "git_branch": git_branch,
            "git_changed_files_before": git_changed_files_before,
            "git_staged_files_before": git_staged_files_before,
            "git_untracked_files_before": git_untracked_files_before,
            "git_changed_files_after": git_changed_files_after,
            "git_staged_files_after": git_staged_files_after,
            "git_untracked_files_after": git_untracked_files_after,
            "dvc_status_before": dvc_status_before,
            "dvc_data_status_before": dvc_data_status_before,
            "dvc_status_after": dvc_status_after,
            "dvc_data_status_after": dvc_data_status_after,
        }
        run_info_fpath = os.path.join(
            ".calkit",
            "runs",
            start_time_no_tz.isoformat(timespec="seconds").replace(":", "-")
            + "-"
            + run_id
            + ".json",
        )
        os.makedirs(os.path.dirname(run_info_fpath), exist_ok=True)
        with open(run_info_fpath, "w") as f:
            json.dump(run_info, f, indent=2)
    os.environ.pop("CALKIT_PIPELINE_RUNNING", None)
    if failed:
        raise_error("Pipeline failed")
    else:
        typer.echo(
            "Pipeline completed successfully ✅".encode(
                "utf-8", errors="replace"
            )
        )
    if save_after_run or save_message is not None:
        if save_message is None:
            save_message = "Run pipeline"
        if not quiet:
            typer.echo("Saving the project after successful run")
        save(save_all=True, message=save_message)


@app.command(name="manual-step", help="Execute a manual step.")
def manual_step(
    message: Annotated[
        str,
        typer.Option(
            "--message",
            "-m",
            help="Message to display as a prompt.",
        ),
    ],
    cmd: Annotated[
        str | None, typer.Option("--cmd", help="Command to run.")
    ] = None,
    show_stdout: Annotated[
        bool, typer.Option("--show-stdout", help="Show stdout.")
    ] = False,
    show_stderr: Annotated[
        bool, typer.Option("--show-stderr", help="Show stderr.")
    ] = False,
) -> None:
    if cmd is not None:
        typer.echo(f"Running command: {cmd}")
        subprocess.Popen(
            cmd,
            stderr=subprocess.PIPE if not show_stderr else None,
            stdout=subprocess.PIPE if not show_stdout else None,
            shell=True,
        )
    input(message + " (press enter to confirm): ")
    typer.echo("Done")


@app.command(
    name="runenv",
    help="Execute a command in an environment (alias for 'xenv').",
    context_settings={"ignore_unknown_options": True},
)
@app.command(
    name="xenv",
    help="Execute a command in an environment.",
    context_settings={"ignore_unknown_options": True},
)
def run_in_env(
    cmd: Annotated[
        list[str], typer.Argument(help="Command to run in the environment.")
    ],
    env_name: Annotated[
        str | None,
        typer.Option(
            "--name",
            "-n",
            help=(
                "Environment name in which to run. "
                "Only necessary if there are multiple in this project."
            ),
        ),
    ] = None,
    wdir: Annotated[
        str | None,
        typer.Option(
            "--wdir",
            help=(
                "Working directory. "
                "By default will run current working directory."
            ),
        ),
    ] = None,
    no_check: Annotated[
        bool,
        typer.Option(
            "--no-check",
            help="Don't check the environment is valid before running in it.",
        ),
    ] = False,
    relaxed_check: Annotated[
        bool,
        typer.Option(
            "--relaxed",
            help="Check the environment in a relaxed way, if applicable.",
        ),
    ] = False,
    verbose: Annotated[
        bool, typer.Option("--verbose", "-v", help="Print verbose output.")
    ] = False,
):
    dotenv.load_dotenv(dotenv_path=".env", verbose=verbose)
    ck_info = calkit.load_calkit_info(process_includes="environments")
    calkit.set_env_vars(ck_info=ck_info)
    envs = ck_info.get("environments", {})
    if not envs:
        raise_error("No environments defined in calkit.yaml")
    if isinstance(envs, list):
        raise_error("Error: Environments should be a dict, not a list")
    assert isinstance(envs, dict)
    if env_name is None:
        # See if there's a default env, or only one env defined
        default_env_name = None
        for n, e in envs.items():
            if e.get("default"):
                if default_env_name is not None:
                    raise_error(
                        "Only one default environment can be specified"
                    )
                default_env_name = n
        if default_env_name is None and len(envs) == 1:
            default_env_name = list(envs.keys())[0]
        env_name = default_env_name
    if env_name is None:
        raise_error("Environment must be specified if there are multiple")
    assert isinstance(env_name, str)
    if env_name not in envs:
        raise_error(f"Environment '{env_name}' does not exist")
    env = envs[env_name]
    image_name = env.get("image", env_name)
    docker_wdir = env.get("wdir", "/work")
    docker_wdir_mount = docker_wdir
    if wdir is not None:
        docker_wdir = posixpath.join(docker_wdir, wdir)
    shell = env.get("shell", "sh")
    platform = env.get("platform")
    if env["kind"] == "docker":
        if "image" not in env:
            raise_error("Image must be defined for Docker environments")
        if not no_check:
            check_docker_env(
                tag=env["image"],
                fpath=env.get("path"),
                lock_fpath=get_env_lock_fpath(
                    env=env, env_name=env_name, as_posix=False
                ),
                platform=env.get("platform"),
                deps=env.get("deps", []),
                env_vars=env.get("env_vars", []),
                ports=env.get("ports", []),
                gpus=env.get("gpus"),
                user=env.get("user"),
                wdir=env.get("wdir"),
                args=env.get("args", []),
                quiet=not verbose,
            )
        shell_cmd = _to_shell_cmd(cmd)
        docker_cmd = [
            "docker",
            "run",
        ]
        if platform:
            docker_cmd += ["--platform", platform]
        env_vars = env.get("env_vars", {})
        if "env-vars" in env:
            warn("The 'env-vars' key is deprecated; use 'env_vars' instead.")
            env_vars.update(env["env-vars"])
        # Add project-level env vars (non-secret)
        env_vars.update(ck_info.get("env_vars", {}))
        # Also add any project-level environmental variable dependencies
        project_env_vars = calkit.get_env_var_dep_names()
        if project_env_vars:
            env_vars.update({k: f"${k}" for k in project_env_vars})
        if env_vars:
            for key, value in env_vars.items():
                if isinstance(value, str):
                    value = os.path.expandvars(value)
                docker_cmd += ["-e", f"{key}={value}"]
        if (gpus := env.get("gpus")) is not None:
            docker_cmd += ["--gpus", gpus]
        if ports := env.get("ports"):
            for port in ports:
                docker_cmd += ["-p", port]
        docker_user = env.get("user")
        if docker_user is None:
            try:
                uid = os.getuid()
                gid = os.getgid()
                docker_user = f"{uid}:{gid}"
            except AttributeError:
                # We're probably on Windows, so there is no UID to map
                pass
        if docker_user is not None:
            docker_cmd += ["--user", docker_user]
        docker_cmd += env.get("args", [])
        docker_cmd += [
            "-it" if sys.stdin.isatty() else "-i",
            "--rm",
            "-w",
            docker_wdir,
            "-v",
            f"{os.getcwd()}:{docker_wdir_mount}",
            image_name,
            shell,
            "-c",
            shell_cmd,
        ]
        if verbose:
            typer.echo(f"Running command: {docker_cmd}")
        try:
            subprocess.check_call(docker_cmd, cwd=wdir)
        except subprocess.CalledProcessError:
            raise_error("Failed to run in Docker environment")
    elif env["kind"] == "conda":
        with open(env["path"]) as f:
            conda_env = calkit.ryaml.load(f)
        if not no_check:
            check_conda_env(
                env_fpath=env["path"],
                output_fpath=get_env_lock_fpath(
                    env=env, env_name=env_name, as_posix=False
                ),
                relaxed=relaxed_check,
                quiet=not verbose,
            )
        # TODO: Prefix should only be in the env file or calkit.yaml, not both?
        prefix = env.get("prefix")
        conda_cmd = ["conda", "run"]
        if prefix is not None:
            conda_cmd += ["--prefix", os.path.abspath(prefix)]
        else:
            conda_cmd += ["-n", conda_env["name"]]
        cmd = conda_cmd + cmd
        if verbose:
            typer.echo(f"Running command: {cmd}")
        try:
            subprocess.check_call(cmd, cwd=wdir)
        except subprocess.CalledProcessError:
            raise_error("Failed to run in Conda environment")
    elif env["kind"] in ["pixi", "uv"]:
        env_cmd = []
        if "name" in env:
            env_cmd = ["--environment", env["name"]]
        cmd = [env["kind"], "run"] + env_cmd + cmd
        if verbose:
            typer.echo(f"Running command: {cmd}")
        try:
            subprocess.check_call(cmd, cwd=wdir)
        except subprocess.CalledProcessError:
            raise_error(f"Failed to run in {env['kind']} environment")
    elif (kind := env["kind"]) in ["uv-venv", "venv"]:
        if "prefix" not in env:
            raise_error("venv environments require a prefix")
        if "path" not in env:
            raise_error("venv environments require a path")
        prefix = env["prefix"]
        path = env["path"]
        shell_cmd = _to_shell_cmd(cmd)
        if _platform.system() == "Windows":
            activate_cmd = f"{prefix}\\Scripts\\activate"
        else:
            activate_cmd = f". {prefix}/bin/activate"
        if verbose:
            typer.echo(f"Raw command: {cmd}")
            typer.echo(f"Shell command: {shell_cmd}")
        # Check environment
        if not no_check:
            check_venv(
                path=path,
                prefix=prefix,
                use_uv=kind == "uv-venv",
                python=env.get("python"),
                lock_fpath=get_env_lock_fpath(
                    env=env, env_name=env_name, as_posix=False
                ),
                wdir=wdir,
                quiet=True,
                verbose=verbose,
            )
        # Now run the command
        cmd = f"{activate_cmd} && {shell_cmd} && deactivate"  # type: ignore
        if verbose:
            typer.echo(f"Running command: {cmd}")
        try:
            subprocess.check_call(cmd, shell=True, cwd=wdir)
        except subprocess.CalledProcessError:
            raise_error(f"Failed to run in {kind}")
    elif env["kind"] == "julia":
        if not no_check:
            check_environment(env_name=env_name, verbose=verbose)
        env_path = env.get("path")
        if env_path is None:
            raise_error(
                "Julia environments require a path pointing to Project.toml"
            )
        julia_version = env.get("julia")
        env_fname = os.path.basename(env_path)
        if not env_fname == "Project.toml":
            raise_error(
                "Julia environments require a path pointing to Project.toml"
            )
        env_dir = os.path.dirname(env_path)
        if not env_dir:
            env_dir = "."
        julia_cmd = [
            "julia",
            f"+{julia_version}",
            "--project=" + env_dir,
            "-e",
            " ".join(cmd),
        ]
        if verbose:
            typer.echo(f"Running command: {julia_cmd}")
        try:
            subprocess.check_call(
                julia_cmd,
                cwd=wdir,
                env=os.environ.copy() | {"JULIA_LOAD_PATH": "@:@stdlib"},
            )
        except subprocess.CalledProcessError:
            raise_error("Failed to run in julia environment")
    elif env["kind"] == "ssh":
        try:
            host = os.path.expandvars(env["host"])
            user = os.path.expandvars(env["user"])
            remote_wdir: str = env["wdir"]
        except KeyError:
            raise_error(
                "Host, user, and wdir must be defined for ssh environments"
            )
        send_paths = env.get("send_paths")
        get_paths = env.get("get_paths")
        key = env.get("key")
        if key is not None:
            key = os.path.expanduser(os.path.expandvars(key))
        remote_shell_cmd = _to_shell_cmd(cmd)
        # Run with nohup so we can disconnect
        # TODO: Should we collect output instead of send to /dev/null?
        remote_cmd = (
            f"cd '{remote_wdir}' ; nohup {remote_shell_cmd} "
            "> /dev/null 2>&1 & echo $! "
        )
        key_cmd = ["-i", key] if key is not None else []
        # Check to see if we've already submitted a job with this command
        jobs_fpath = ".calkit/jobs.yaml"
        job_key = f"{env_name}::{remote_shell_cmd}"
        remote_pid = None
        if os.path.isfile(jobs_fpath):
            with open(jobs_fpath) as f:
                jobs = calkit.ryaml.load(f)
            if jobs is None:
                jobs = {}
        else:
            jobs = {}
        job = jobs.get(job_key, {})
        remote_pid = job.get("remote_pid")
        if remote_pid is None:
            # First make sure the remote working dir exists
            typer.echo("Ensuring remote working directory exists")
            subprocess.check_call(
                ["ssh"]
                + key_cmd
                + [f"{user}@{host}", f"mkdir -p {remote_wdir}"]
            )
            # Now send any necessary files
            if send_paths:
                typer.echo("Sending to remote directory")
                # Accept glob patterns
                paths = []
                for p in send_paths:
                    paths += glob.glob(p)
                scp_cmd = (
                    ["scp", "-r"]
                    + key_cmd
                    + paths
                    + [f"{user}@{host}:{remote_wdir}/"]
                )
                if verbose:
                    typer.echo(f"scp cmd: {scp_cmd}")
                subprocess.check_call(scp_cmd)
            # Now run the command
            typer.echo(f"Running remote command: {remote_shell_cmd}")
            if verbose:
                typer.echo(f"Full command: {remote_cmd}")
            remote_pid = (
                subprocess.check_output(
                    ["ssh"] + key_cmd + [f"{user}@{host}", remote_cmd]
                )
                .decode()
                .strip()
            )
            typer.echo(f"Running with remote PID: {remote_pid}")
            # Save PID to jobs database so we can resume waiting
            typer.echo("Updating jobs database")
            os.makedirs(".calkit", exist_ok=True)
            job["remote_pid"] = remote_pid
            job["submitted"] = time.time()
            job["finished"] = None
            jobs[job_key] = job
            with open(jobs_fpath, "w") as f:
                calkit.ryaml.dump(jobs, f)
        # Now wait for the job to complete
        typer.echo(f"Waiting for remote PID {remote_pid} to finish")
        ps_cmd = ["ssh"] + key_cmd + [f"{user}@{host}", "ps", "-p", remote_pid]
        finished = False
        while not finished:
            try:
                subprocess.check_output(ps_cmd)
                finished = False
                time.sleep(2)
            except subprocess.CalledProcessError:
                finished = True
                typer.echo("Remote process finished")
        # Now sync the files back
        # TODO: Figure out how to do this in one command
        # Getting the syntax right is troublesome since it appears to work
        # differently on different platforms
        if get_paths:
            typer.echo("Copying files back from remote directory")
            for src_path in get_paths:
                src_path = remote_wdir + "/" + src_path  # type: ignore
                src = f"{user}@{host}:{src_path}"
                scp_cmd = ["scp", "-r"] + key_cmd + [src, "."]
                subprocess.check_call(scp_cmd)
        # Now delete the remote PID from the jobs file
        typer.echo("Updating jobs database")
        os.makedirs(".calkit", exist_ok=True)
        job["remote_pid"] = None
        job["finished"] = time.time()
        jobs[job_key] = job
        with open(jobs_fpath, "w") as f:
            calkit.ryaml.dump(jobs, f)
    elif env["kind"] == "renv":
        try:
            subprocess.check_call(
                ["Rscript", "-e", "'renv::restore()'"], cwd=wdir
            )
        except subprocess.CalledProcessError:
            raise_error("Failed to check renv")
        try:
            subprocess.check_call(cmd, cwd=wdir)
        except subprocess.CalledProcessError:
            raise_error("Failed to run in renv")
    elif env["kind"] == "matlab":
        if not no_check:
            check_matlab_env(
                env_name=env_name,
                output_fpath=get_env_lock_fpath(
                    env=env, env_name=env_name, as_posix=False
                ),  # type: ignore
            )
        image_name = calkit.matlab.get_docker_image_name(
            ck_info=ck_info,
            env_name=env_name,
        )
        license_server = os.getenv("MATLAB_LICENSE_SERVER")
        if license_server is None:
            raise_error(
                "MATLAB_LICENSE_SERVER environment variable must be set"
            )
        docker_cmd = [
            "docker",
            "run",
            "--platform",
            "linux/amd64",  # Ensure compatibility with MATLAB
            "-it" if sys.stdin.isatty() else "-i",
            "--rm",
            "-w",
            "/work",
            "-v",
            f"{os.getcwd()}:/work",
            "-e",
            f"MLM_LICENSE_FILE={license_server}",
            image_name,
            "-sd",
            "/work",
            "-noFigureWindows",
            "-batch",
            " ".join(cmd),
        ]
        if verbose:
            typer.echo(f"Running command: {docker_cmd}")
        try:
            subprocess.check_call(docker_cmd, cwd=wdir)
        except subprocess.CalledProcessError:
            raise_error("Failed to run in MATLAB environment")
    else:
        raise_error("Environment kind not supported")


@app.command(name="runproc", help="Execute a procedure (alias for 'xproc').")
@app.command(name="xproc", help="Execute a procedure.")
def run_procedure(
    name: Annotated[str, typer.Argument(help="The name of the procedure.")],
    no_commit: Annotated[
        bool,
        typer.Option("--no-commit", help="Do not commit after each action."),
    ] = False,
):
    def wait(seconds):
        typer.echo(f"Wait {seconds} seconds")
        dt = 0.1
        while seconds >= 0:
            mins, secs = divmod(seconds, 60)
            mins, secs = int(mins), int(secs)
            out = f"Time left: {mins:02d}:{secs:02d}\r"
            typer.echo(out, nl=False)
            time.sleep(dt)
            seconds -= dt
        typer.echo()

    def convert_value(value, dtype):
        if dtype == "int":
            return int(value)
        elif dtype == "float":
            return float(value)
        elif dtype == "str":
            return str(value)
        elif dtype == "bool":
            return bool(value)
        return value

    ck_info = calkit.load_calkit_info(process_includes="procedures")
    calkit.set_env_vars(ck_info=ck_info)
    procs = ck_info.get("procedures", {})
    if name not in procs:
        raise_error(f"'{name}' is not defined as a procedure")
    try:
        proc = Procedure.model_validate(procs[name])
    except Exception as e:
        raise_error(f"Procedure '{name}' is invalid: {e}")
    git_repo = git.Repo()
    # Check to make sure the working tree is clean, so we know we ran the
    # committed version of the procedure
    git_status = git_repo.git.status()
    if "working tree clean" not in git_status:
        raise_error(
            f"Cannot execute procedures unless repo is clean:\n\n{git_status}"
        )
    t_start_overall = calkit.utcnow()
    # Formulate headers for CSV file, which must contain all inputs from all
    # steps
    headers = [
        "calkit_version",
        "procedure_name",
        "step",
        "start",
        "end",
    ]
    for step in proc.steps:
        if step.inputs:
            for iname in step.inputs:
                if iname not in headers:
                    headers.append(iname)
    # TODO: Add ability to process periodic logic
    # See if now falls between start and end, and if there is a run with a
    # timestamp corresponding to the period in which now falls
    # If so, exit
    # If not, continue
    # Create empty CSV if one doesn't exist
    t_start_overall_str = t_start_overall.isoformat(timespec="seconds")
    fpath = f".calkit/procedure-runs/{name}/{t_start_overall_str}.csv"
    dirname = os.path.dirname(fpath)
    if not os.path.isdir(dirname):
        os.makedirs(dirname)
    if not os.path.isfile(fpath):
        with open(fpath, "w") as f:
            csv.writer(f).writerow(headers)
    for n, step in enumerate(proc.steps):
        typer.echo(f"Starting step {n}")
        t_start = calkit.utcnow()
        if step.wait_before_s:
            wait(step.wait_before_s)
        # Execute the step
        inputs = step.inputs
        input_vals = {}
        if not inputs:
            input(f"{step.summary} and press enter when complete: ")
        else:
            typer.echo(step.summary)
            for input_name, i in inputs.items():
                msg = f"Enter {input_name}"
                if i.units:
                    msg += f" ({i.units})"
                msg += " and press enter: "
                success = False
                while not success:
                    val = input(msg)
                    if i.dtype:
                        try:
                            val = convert_value(val, i.dtype)
                            success = True
                        except ValueError:
                            typer.echo(
                                typer.style(
                                    f"Invalid {i.dtype} value", fg="red"
                                )
                            )
                    else:
                        success = True
                input_vals[input_name] = val
        t_end = calkit.utcnow()
        # Log step completion
        row = (
            dict(
                procedure_name=name,
                step=n,
                calkit_version=calkit.__version__,
                start=t_start.isoformat(),
                end=t_end.isoformat(),
            )
            | input_vals
        )
        row = {k: row.get(k, "") for k in headers}
        # Log this row to CSV
        with open(fpath, "a") as f:
            csv.writer(f).writerow(row.values())
        typer.echo(f"Logged step {n} to {fpath}")
        if not no_commit:
            typer.echo("Committing to Git repo")
            git_repo.git.reset()
            git_repo.git.add(fpath)
            git_repo.git.commit(
                [
                    "-m",
                    f"Execute procedure {name} step {n}",
                ]
            )
        if step.wait_after_s:
            wait(step.wait_after_s)


@app.command(name="calc")
def run_calculation(
    name: Annotated[str, typer.Argument(help="Calculation name.")],
    inputs: Annotated[
        list[str],
        typer.Option(
            "--input", "-i", help="Inputs defined like x=1 (with no spaces.)"
        ),
    ] = [],
    no_formatting: Annotated[
        bool,
        typer.Option(
            "--no-format", help="Do not format output before printing"
        ),
    ] = False,
):
    """Run a project's calculation."""
    ck_info = calkit.load_calkit_info()
    calcs = ck_info.get("calculations", {})
    if name not in calcs:
        raise_error(f"Calculation '{name}' not defined in calkit.yaml")
    try:
        calc = calkit.calc.parse(calcs[name])
    except Exception as e:
        raise_error(f"Invalid calculation: {e}")
    # Parse inputs
    parsed_inputs = {}
    for i in inputs:
        iname, ival = i.split("=")
        parsed_inputs[iname] = ival
    try:
        if no_formatting:
            typer.echo(calc.evaluate(**parsed_inputs))
        else:
            typer.echo(calc.evaluate_and_format(**parsed_inputs))
    except Exception as e:
        raise_error(f"Calculation failed: {e}")


@app.command(name="set-env-var")
def set_env_var(
    name: Annotated[str, typer.Argument(help="Name of the variable.")],
    value: Annotated[str, typer.Argument(help="Value of the variable.")],
):
    """Set an environmental variable for the project in its '.env' file."""
    # Ensure that .env is ignored by git
    repo = git.Repo()
    if not repo.ignored(".env"):
        typer.echo("Adding .env to .gitignore")
        with open(".gitignore", "a") as f:
            f.write("\n.env\n")
    dotenv.set_key(dotenv_path=".env", key_to_set=name, value_to_set=value)


@app.command(name="upgrade")
def upgrade():
    """Upgrade Calkit."""
    # First detect how Calkit is installed
    # If installed with uv tool, calkit will be located at something like
    # ~/.local/bin/calkit
    which_calkit = shutil.which("calkit")
    if which_calkit is None:
        raise_error("Calkit is not installed")
    split_path = os.path.normpath(str(which_calkit)).split(os.sep)
    if (
        ".local" in split_path
        and "bin" in split_path
        and calkit.check_dep_exists("uv")
    ):
        # This is a uv tool install
        cmd = [
            "uv",
            "tool",
            "install",
            "--upgrade",
            "calkit-python",
        ]
    elif "pipx" in split_path and calkit.check_dep_exists("pipx"):
        cmd = ["pipx", "upgrade", "calkit-python"]
    else:
        cmd = [
            sys.executable,
            "-m",
            "pip",
            "install",
            "--upgrade",
            "calkit-python",
        ]
    res = subprocess.run(cmd)
    if res.returncode != 0:
        raise_error("Upgrade failed")
    typer.echo("Success!")


@app.command(name="switch-branch")
def switch_branch(name: Annotated[str, typer.Argument(help="Branch name.")]):
    """Switch to a different branch."""
    repo = git.Repo()
    if name not in repo.heads:
        typer.echo(f"Branch '{name}' does not exist; creating")
        cmd = ["-b", name]
    else:
        cmd = [name]
    repo.git.checkout(cmd)


@app.command(
    name="dvc",
    add_help_option=False,
    context_settings={
        "ignore_unknown_options": True,
        "allow_extra_args": True,
    },
)
def call_dvc(
    ctx: typer.Context,
    help: Annotated[bool, typer.Option("-h", "--help")] = False,
):
    """Run a command with the DVC CLI.

    Useful if Calkit is installed as a tool, e.g., with `uv tool` or `pipx`,
    and DVC is not installed.
    """
    process = subprocess.run([sys.executable, "-m", "dvc"] + sys.argv[2:])
    sys.exit(process.returncode)


@app.command(
    name="jupyter",
    add_help_option=False,
    context_settings={
        "ignore_unknown_options": True,
        "allow_extra_args": True,
    },
)
def run_jupyter(
    ctx: typer.Context,
    help: Annotated[bool, typer.Option("-h", "--help")] = False,
):
    """Run a command with the Jupyter CLI."""
    process = subprocess.run([sys.executable, "-m", "jupyter"] + sys.argv[2:])
    sys.exit(process.returncode)


@app.command(name="latexmk")
def run_latexmk(
    tex_file: Annotated[str, typer.Argument(help="The .tex file to compile.")],
    environment: Annotated[
        str | None,
        typer.Option(
            "--env",
            "-e",
            help=("Environment in which to run latexmk, if applicable."),
        ),
    ] = None,
):
    """Compile a LaTeX document with latexmk.

    If a Calkit environment is not specified, latexmk will be run in the
    system environment if available. If not available, a TeX Live Docker
    container will be used.
    """
    latexmk_cmd = [
        "latexmk",
        "-pdf",
        "-cd",
        "-silent",
        "-synctex=1",
        "-interaction=nonstopmode",
        tex_file,
    ]
    if environment is not None:
        cmd = ["calkit", "xenv", "--name", environment] + latexmk_cmd
    elif calkit.check_dep_exists("latexmk"):
        cmd = latexmk_cmd
    else:
        cmd = [
            "docker",
            "run",
            "--rm",
            "-v",
            f"{os.getcwd()}:/work",
            "-w",
            "/work",
            "texlive/texlive:latest-full",
        ] + latexmk_cmd
    try:
        subprocess.check_call(cmd)
    except subprocess.CalledProcessError:
        raise_error("latexmk failed")<|MERGE_RESOLUTION|>--- conflicted
+++ resolved
@@ -1051,10 +1051,7 @@
         os.environ.pop("CALKIT_PIPELINE_RUNNING", None)
         raise_error(str(e))
     # Compile the pipeline
-<<<<<<< HEAD
-=======
     dvc_stages = None
->>>>>>> 178a4fc2
     if ck_info.get("pipeline", {}):
         if not quiet:
             typer.echo("Compiling DVC pipeline")
