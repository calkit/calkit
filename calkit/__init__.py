--- conflicted
+++ resolved
@@ -1,8 +1,4 @@
-<<<<<<< HEAD
 __version__ = "0.23.0"
-=======
-__version__ = "0.22.3"
->>>>>>> 54da9303
 
 from .core import *  # noqa: F403, I001
 from . import git  # noqa: F401
